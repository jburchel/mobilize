import os
import logging
import datetime
from flask import Flask, jsonify, render_template, request, g, current_app, session
from flask_migrate import Migrate
from flask_cors import CORS
from flask_login import LoginManager, current_user
from flask_jwt_extended import JWTManager
from flask_wtf.csrf import generate_csrf, CSRFProtect
<<<<<<< HEAD
from app.config.config import Config, TestingConfig, ProductionConfig, DevelopmentConfig
=======
from dotenv import load_dotenv, find_dotenv  # Import dotenv
from app.config.config import Config, TestingConfig, ProductionConfig
>>>>>>> 2a23db81
from app.config.logging_config import setup_logging
from app.auth.firebase import init_firebase
from app.extensions import db, migrate, cors, login_manager, jwt, csrf, Base, limiter, talisman, configure_cache
from app.auth.routes import auth_bp
from app.routes import blueprints  # Import the list of blueprints
from app.models.user import User
from app.models.contact import Contact
from app.models.person import Person
from app.models.church import Church
from app.models.office import Office
from app.models.task import Task
from app.models.communication import Communication
from app.models.relationships import setup_relationships
from app.tasks.scheduler import init_scheduler
from app.utils.filters import register_filters, register_template_functions
from app.utils.firebase import firebase_setup
from app.utils.context_processors import register_template_utilities
from app.utils.setup_main_pipelines import setup_main_pipelines
from app.utils.migrate_contacts_to_main_pipeline import migrate_contacts_to_main_pipeline
from app.utils.ensure_church_pipeline import init_app as init_church_pipeline
from app.cli import register_commands
from dotenv import load_dotenv

# Load environment variables from .env and any specific env file before configuration
load_dotenv('.env')
load_dotenv(os.environ.get('ENV_FILE', '.env'), override=True)

# Load environment variables from .env.development
load_dotenv(find_dotenv(".env.development"))

# Initialize extensions that aren't in extensions.py
# (Remove this as we're using the ones from extensions.py)

def create_app(test_config=None):
    """Create and configure the Flask application"""
    app = Flask(__name__, instance_relative_config=True)
    
<<<<<<< HEAD
    # Load configuration
    env = os.getenv('FLASK_ENV', 'development')
    if test_config:
        app.config.from_object(test_config)
    elif env == 'production':
        # Production config and secrets override
        app.config.from_object(ProductionConfig)
        secrets = access_secrets()
        app.config.update(
            SECRET_KEY=secrets.get('SECRET_KEY', app.config.get('SECRET_KEY')),
            SQLALCHEMY_DATABASE_URI=secrets.get('DATABASE_URL') or os.environ.get('DB_CONNECTION_STRING'),
        )
    elif env == 'testing':
        app.config.from_object(TestingConfig)
    else:
        # Development or default
        app.config.from_object(DevelopmentConfig)
    # Ensure SQLALCHEMY_TRACK_MODIFICATIONS is disabled
    app.config.setdefault('SQLALCHEMY_TRACK_MODIFICATIONS', False)
=======
    # Add a simple health check endpoint that doesn't rely on database
    @app.route('/health', methods=['GET'])
    def health_check():
        return jsonify({
            'status': 'ok',
            'time': datetime.datetime.now().isoformat(),
            'message': 'Basic health check passed'
        }), 200
    
    # Add an override endpoint to directly test database connection with hardcoded credentials
    @app.route('/api/direct-db-test', methods=['GET'])
    def direct_db_test():
        from sqlalchemy import create_engine, text
        import urllib.parse
        
        # Try multiple connection methods
        results = []
        
        # Method 1: Standard pooler with postgres.reference username
        try:
            username1 = "postgres.fwnitauuyzxnsvgsbrzr"
            password1 = "Fruitin2025"
            host1 = "aws-0-us-east-1.pooler.supabase.com"
            url1 = f"postgresql://{username1}:{urllib.parse.quote_plus(password1)}@{host1}:5432/postgres?sslmode=require"
            
            engine1 = create_engine(url1)
            with engine1.connect() as conn:
                result = conn.execute(text("SELECT 1"))
                row = result.fetchone()
                results.append({"method": "standard_pooler", "status": "success", "username": username1})
        except Exception as e:
            results.append({"method": "standard_pooler", "status": "error", "username": username1, "error": str(e)})
        
        # Method 2: Try with just 'postgres' username
        try:
            username2 = "postgres"
            password2 = "Fruitin2025"
            host2 = "aws-0-us-east-1.pooler.supabase.com"
            url2 = f"postgresql://{username2}:{urllib.parse.quote_plus(password2)}@{host2}:5432/postgres?sslmode=require"
            
            engine2 = create_engine(url2)
            with engine2.connect() as conn:
                result = conn.execute(text("SELECT 1"))
                row = result.fetchone()
                results.append({"method": "postgres_user", "status": "success", "username": username2})
        except Exception as e:
            results.append({"method": "postgres_user", "status": "error", "username": username2, "error": str(e)})
        
        # Method 3: Try direct connection format
        try:
            username3 = "postgres"
            password3 = "Fruitin2025"
            host3 = "db.fwnitauuyzxnsvgsbrzr.supabase.co"
            url3 = f"postgresql://{username3}:{urllib.parse.quote_plus(password3)}@{host3}:5432/postgres?sslmode=require"
            
            engine3 = create_engine(url3)
            with engine3.connect() as conn:
                result = conn.execute(text("SELECT 1"))
                row = result.fetchone()
                results.append({"method": "direct_connection", "status": "success", "username": username3})
        except Exception as e:
            results.append({"method": "direct_connection", "status": "error", "username": username3, "error": str(e)})
        
        return jsonify({
            "results": results,
            "message": "Tried multiple connection methods"
        })
    
    # Add another health check that includes more details
    @app.route('/api/health-check', methods=['GET'])
    def api_health_check():
        status = {
            'status': 'ok',
            'time': datetime.datetime.now().isoformat(),
            'database': 'unknown',
            'environment': os.environ.get('FLASK_ENV', 'unknown')
        }
        
        # Try to check database connection but don't fail if it doesn't work
        try:
            with app.app_context():
                from sqlalchemy import text
                db_result = db.session.execute(text('SELECT 1')).fetchone()
                status['database'] = 'connected' if db_result else 'error'
        except Exception as e:
            app.logger.error(f"Database health check failed: {str(e)}")
            status['database'] = 'error'
            status['database_error'] = str(e)
        
        return jsonify(status)
    
    # Add an endpoint to debug the connection string
    @app.route('/api/debug/db-config', methods=['GET'])
    def debug_db_config():
        # Return masked connection string info for debugging
        db_url = os.environ.get('DATABASE_URL', 'not-set')
        db_conn = os.environ.get('DB_CONNECTION_STRING', 'not-set')
        
        # Mask passwords in output
        def mask_password(url):
            if not url or url == 'not-set':
                return url
                
            if '@' in url and ':' in url.split('@')[0]:
                parts = url.split('@')
                user_parts = parts[0].split(':')
                return f"{user_parts[0]}:******@{parts[1]}"
            return url
        
        # Check if the secret was loaded correctly
        secret_db_url = 'not-loaded'
        try:
            if os.environ.get('FLASK_ENV') == 'production':
                from google.cloud import secretmanager
                project_id = os.environ.get('GOOGLE_CLOUD_PROJECT', 'mobilize-crm')
                client = secretmanager.SecretManagerServiceClient()
                name = f"projects/{project_id}/secrets/mobilize-db-url/versions/latest"
                response = client.access_secret_version(request={"name": name})
                secret_db_url = response.payload.data.decode('UTF-8')
                # Mask password for security
                secret_db_url = mask_password(secret_db_url)
        except Exception as e:
            secret_db_url = f"Error: {str(e)}"
        
        # Get the actual connection string from app config
        config_db_url = mask_password(app.config.get('SQLALCHEMY_DATABASE_URI', 'not-set-in-config'))
        
        return jsonify({
            'env': os.environ.get('FLASK_ENV', 'unknown'),
            'database_url_masked': mask_password(db_url),
            'db_conn_string_masked': mask_password(db_conn),
            'secret_manager_url_masked': secret_db_url,
            'config_db_url_masked': config_db_url,
            'using_secret_manager': os.environ.get('FLASK_ENV') == 'production'
        })
    
    # Load secrets from Secret Manager in production
    secrets = access_secrets()
    
    # DEBUGGING: Temporarily prioritize environment variables
    env_db_url = os.environ.get('DATABASE_URL')
    env_db_conn = os.environ.get('DB_CONNECTION_STRING')
    
    # Log which source is being used
    if env_db_url:
        app.logger.info("Using DATABASE_URL from environment variables")
    elif secrets.get('DATABASE_URL'):
        app.logger.info("Using DATABASE_URL from Secret Manager")
    else:
        app.logger.warning("No DATABASE_URL found in environment or Secret Manager!")
    
    # Build a direct connection string as a fallback
    direct_db_url = "postgresql://postgres:Fruitin2025@db.fwnitauuyzxnsvgsbrzr.supabase.co:5432/postgres?sslmode=require"
    
    app.config.from_mapping(
        SECRET_KEY=secrets.get('SECRET_KEY', os.environ.get('SECRET_KEY', 'dev')),
        DEBUG=os.environ.get('FLASK_DEBUG', 'False') == 'True',
        # Database Configuration - OVERRIDE with direct connection if Secret Manager fails
        SQLALCHEMY_DATABASE_URI=direct_db_url,
        SQLALCHEMY_TRACK_MODIFICATIONS=False,
        # Cache Configuration for session data
        SESSION_TYPE='sqlalchemy',
        # User Configuration
        USER_APP_NAME="Mobilize CRM",
        USER_ENABLE_EMAIL=True,
        USER_ENABLE_USERNAME=False,
        # OAuth Configuration
        BASE_URL=os.environ.get('BASE_URL', 'http://localhost:5000'),
        GOOGLE_CLIENT_ID=secrets.get('GOOGLE_CLIENT_ID', os.environ.get('GOOGLE_CLIENT_ID')),
        GOOGLE_CLIENT_SECRET=secrets.get('GOOGLE_CLIENT_SECRET', os.environ.get('GOOGLE_CLIENT_SECRET')),
        # Email Configuration
        MAIL_SERVER=os.environ.get('MAIL_SERVER', 'smtp.gmail.com'),
        MAIL_PORT=int(os.environ.get('MAIL_PORT', 587)),
        MAIL_USE_TLS=os.environ.get('MAIL_USE_TLS', 'True') == 'True',
        MAIL_USERNAME=os.environ.get('MAIL_USERNAME'),
        MAIL_PASSWORD=os.environ.get('MAIL_PASSWORD'),
        MAIL_DEFAULT_SENDER=os.environ.get('MAIL_DEFAULT_SENDER', 'noreply@mobilize-crm.org'),
        # Rate Limiting Configuration
        RATELIMIT_STRATEGY='fixed-window',
        RATELIMIT_DEFAULT='200 per hour',
        # Debugging options
        DEBUG_OAUTH=os.environ.get('DEBUG_OAUTH', 'False').lower() == 'true'
    )
>>>>>>> 2a23db81
    
    # Enable CORS for the application
    CORS(app, resources={r"/api/*": {"origins": "*"}})
    
<<<<<<< HEAD
    # Initialize Flask extensions
    db.init_app(app)
    migrate.init_app(app, db)
    cors.init_app(app)
    csrf.init_app(app)
    limiter.init_app(app)
    login_manager.init_app(app)
    
    # Set login manager settings
    login_manager.login_view = 'auth.login'
    login_manager.login_message_category = 'info'
    
    # Determine if database tables should be created (override in debug mode)
    if app.config.get('DEBUG'):
        skip_db_init = False
    else:
        skip_db_init = os.environ.get('SKIP_DB_INIT', 'True').lower() == 'true'
    app.logger.info(f"SKIP_DB_INIT is set to: {skip_db_init}")
    
    # Create all database tables (if they don't exist)
    if not skip_db_init:
        app.logger.info("Creating database tables...")
        with app.app_context():
            db.create_all()
    else:
        app.logger.info("Skipping database initialization...")
    
    # Register blueprints
    # ... existing code ...
    
    # Configure URL handling
    app.url_map.strict_slashes = False
    
    # Initialize cache - based on config settings
    configure_cache(app)
    
    # Configure secure headers with Talisman
    csp = {
        'default-src': [
            "'self'",
            'https://cdn.jsdelivr.net',
            'https://fonts.googleapis.com',
            'https://fonts.gstatic.com',
        ],
        'script-src': [
            "'self'",
            "'unsafe-inline'",
            'https://cdn.jsdelivr.net',
            'https://www.google-analytics.com',
        ],
        'style-src': [
            "'self'",
            "'unsafe-inline'",
            'https://cdn.jsdelivr.net',
            'https://fonts.googleapis.com',
        ],
        'img-src': [
            "'self'",
            'data:',
            'https://www.google-analytics.com',
        ],
        'font-src': [
            "'self'",
            'data:',
            'https://cdn.jsdelivr.net',
            'https://fonts.gstatic.com',
        ]
    }
    
    # Only enable Talisman in production
    if app.config.get('ENV') == 'production':
        talisman.init_app(
            app,
            force_https=True,
            content_security_policy=csp,
            content_security_policy_nonce_in=['script-src'],
            feature_policy={
                'geolocation': "'none'",
                'microphone': "'none'",
                'camera': "'none'"
            },
            session_cookie_secure=True,
            session_cookie_http_only=True
        )
    else:
        # In development, still use Talisman but with less strict settings
        talisman.init_app(
            app,
            force_https=False,  # No HTTPS in dev
            content_security_policy=None,  # Disable CSP in dev for easier debugging
            feature_policy=None,
            session_cookie_secure=False
        )
    
    # Import models to ensure they are registered with SQLAlchemy
    from app.models import (
        User, Contact, Person, Church, Office,
        Task, Communication, EmailSignature, GoogleToken
    )
    
    # Setup model relationships
    with app.app_context():
        setup_relationships()
=======
    # Log the database connection string (with sensitive parts masked)
    db_url = app.config.get('SQLALCHEMY_DATABASE_URI', '')
    if db_url:
        # Mask the password in the connection string for logging
        masked_url = db_url
        if '@' in db_url and ':' in db_url.split('@')[0]:
            prefix = db_url.split('@')[0]
            user_part = prefix.split(':')[0]
            masked_url = f"{user_part}:******@{db_url.split('@')[1]}"
        app.logger.info(f"Database URL (masked): {masked_url}")
    
    try:
        # Initialize Flask extensions
        db.init_app(app)
        migrate.init_app(app, db)
        cors.init_app(app)
        csrf.init_app(app)
        limiter.init_app(app)
        login_manager.init_app(app)
        
        # Set login manager settings
        login_manager.login_view = 'auth.login'
        login_manager.login_message_category = 'info'
        
        # Check if database tables should be created
        skip_db_init = os.environ.get('SKIP_DB_INIT', 'True').lower() == 'true'
        app.logger.info(f"SKIP_DB_INIT is set to: {skip_db_init}")
        
        # Create all database tables (if they don't exist)
>>>>>>> 2a23db81
        if not skip_db_init:
            app.logger.info("Creating database tables...")
            with app.app_context():
                try:
                    db.create_all()
                    app.logger.info("Database tables created successfully")
                except Exception as e:
                    app.logger.error(f"Error creating database tables: {str(e)}")
        else:
            app.logger.info("Skipping database initialization...")
        
        # Configure URL handling
        app.url_map.strict_slashes = False
        
        # Initialize cache - based on config settings
        configure_cache(app)
        
        # Ensure Firebase configuration is properly set before initializing
        firebase_config = {
            'projectId': os.environ.get('FIREBASE_PROJECT_ID'),
            'apiKey': os.environ.get('FIREBASE_API_KEY'),
            'authDomain': os.environ.get('FIREBASE_AUTH_DOMAIN'),
            'storageBucket': os.environ.get('FIREBASE_STORAGE_BUCKET')
        }
        app.config['FIREBASE_CONFIG'] = firebase_config
        app.logger.info(f"Setting up Firebase with project ID: {firebase_config['projectId']}")
    
    except Exception as e:
        app.logger.error(f"Error during application initialization: {str(e)}")
        # Continue even if there are errors, so at least the health endpoints work
    
    @login_manager.user_loader
    def load_user(user_id):
        return User.query.get(int(user_id))
    
    # Initialize JWT
    jwt.init_app(app)
    
    # Initialize Firebase
    init_firebase(app)
    
    # Initialize scheduler
    init_scheduler(app)
    
    # Register API blueprints
    app.register_blueprint(auth_bp, url_prefix='/api/auth')
    
    # IMPORTANT: Also register auth blueprint with traditional /auth prefix for OAuth callbacks
    app.register_blueprint(auth_bp, url_prefix='/auth', name='auth_web')
    
    # Register API routes - Use the API blueprint directly to avoid double registration
    from app.routes.api.v1 import api_bp
    app.register_blueprint(api_bp, url_prefix='/api/v1')
    
    # Register route blueprints with their prefixes
    url_prefixes = {
        'dashboard': '/',  # Root URL for dashboard
        'admin': '/admin',
        'people': '/people',
        'churches': '/churches',
        'communications': '/communications',
        'tasks': '/tasks',
        'google_sync': '/google_sync',
        'settings': '/settings',
        'pipeline': '/pipeline',
        'reports': '/reports',
        'emails': '/emails',
        'onboarding': '/onboarding',
    }
    
    # Register all blueprints from routes/__init__.py
    for bp in blueprints:
        prefix = url_prefixes.get(bp.name, '/' + bp.name)
        app.register_blueprint(bp, url_prefix=prefix)
    
    # Register template filters and functions
    register_filters(app)
    register_template_functions(app)
    
    # Context processors
    @app.context_processor
    def inject_now():
        return {'now': datetime.datetime.now()}
    
    # Add the csrf_token to the template context
    @app.context_processor
    def inject_csrf_token():
        return dict(csrf_token=generate_csrf())
    
    # Determine if we're in production
    is_production = app.config.get('ENV') == 'production'
    
    try:
        # Configure session for better cross-domain compatibility
        # Use a longer session lifetime
        app.config['PERMANENT_SESSION_LIFETIME'] = datetime.timedelta(days=1)
        
        # Configure session cookie settings
        # Set SameSite to None to allow cross-domain cookies, but only in production
        if is_production:
            app.config['SESSION_COOKIE_SAMESITE'] = 'None'
            # Session cookies must be secure when SameSite is None
            app.config['SESSION_COOKIE_SECURE'] = True
        else:
            # For development
            app.config['SESSION_COOKIE_SECURE'] = False
            app.config['SESSION_COOKIE_SAMESITE'] = 'Lax'
        
        app.config['SESSION_COOKIE_HTTPONLY'] = True
        
        # Handle request before processing to make session permanent
        @app.before_request
        def make_session_permanent():
            session.permanent = True
        
        # Error handlers
        @app.errorhandler(404)
        def not_found_error(error):
            return jsonify({'error': 'Not found'}), 404

        @app.errorhandler(500)
        def internal_error(error):
            db.session.rollback()
            return jsonify({'error': 'Internal server error'}), 500

        @app.errorhandler(401)
        def unauthorized_error(error):
            return jsonify({'error': 'Unauthorized'}), 401

        @app.errorhandler(400)
        def bad_request_error(error):
            return jsonify({'error': 'Bad request'}), 400

        # Setup Firebase (if configured)
        firebase_setup(app)
        
        # Setup the main pipelines on startup and migrate contacts
        with app.app_context():
            try:
                db.create_all()  # Create tables if they don't exist
                setup_main_pipelines()
                
                # Only migrate contacts to main pipelines if not in development
                if not app.debug:
                    from sqlalchemy import inspect
                    inspector = inspect(db.engine)
                    if 'pipelines' in inspector.get_table_names() and 'pipeline_stages' in inspector.get_table_names():
                        migrate_contacts_to_main_pipeline()
                    else:
                        app.logger.warning("Skipping contact migration - required tables don't exist yet")
                
                # Ensure all churches are in the church pipeline
                init_church_pipeline(app)
                
                app.logger.info("Pipeline initialization complete")
            except Exception as e:
                app.logger.error(f"Error initializing pipelines: {str(e)}")

        # Register template utilities
        register_template_utilities(app)
        
        # Register CLI commands
        register_commands(app)

        # Add stats to global context for sidebar badges
        @app.before_request
        def before_request():
            """Add stats to global context for sidebar badges."""
            if current_user.is_authenticated:
                try:
                    from app.routes.dashboard import get_dashboard_stats
                    g.stats = get_dashboard_stats()
                except Exception as e:
                    app.logger.error(f"Error getting dashboard stats: {str(e)}")
                    g.stats = {
                        'people_count': 0,
                        'church_count': 0,
                        'pending_tasks': 0,
                        'overdue_tasks': 0,
                        'recent_communications': 0
                    }
            else:
                g.stats = None

        return app 
    except Exception as e:
        app.logger.error(f"Error during application initialization: {str(e)}")
        # Continue even if there are errors, so at least the health endpoints work
        return app <|MERGE_RESOLUTION|>--- conflicted
+++ resolved
@@ -7,12 +7,9 @@
 from flask_login import LoginManager, current_user
 from flask_jwt_extended import JWTManager
 from flask_wtf.csrf import generate_csrf, CSRFProtect
-<<<<<<< HEAD
-from app.config.config import Config, TestingConfig, ProductionConfig, DevelopmentConfig
-=======
-from dotenv import load_dotenv, find_dotenv  # Import dotenv
-from app.config.config import Config, TestingConfig, ProductionConfig
->>>>>>> 2a23db81
+from dotenv import load_dotenv, find_dotenv  # Keep dotenv import
+
+from app.config.config import Config, TestingConfig, ProductionConfig, DevelopmentConfig # Keep from development
 from app.config.logging_config import setup_logging
 from app.auth.firebase import init_firebase
 from app.extensions import db, migrate, cors, login_manager, jwt, csrf, Base, limiter, talisman, configure_cache
@@ -34,14 +31,30 @@
 from app.utils.migrate_contacts_to_main_pipeline import migrate_contacts_to_main_pipeline
 from app.utils.ensure_church_pipeline import init_app as init_church_pipeline
 from app.cli import register_commands
-from dotenv import load_dotenv
-
-# Load environment variables from .env and any specific env file before configuration
-load_dotenv('.env')
-load_dotenv(os.environ.get('ENV_FILE', '.env'), override=True)
-
-# Load environment variables from .env.development
-load_dotenv(find_dotenv(".env.development"))
+
+# Load environment variables from .env.development first
+load_dotenv(find_dotenv(".env.development"), override=True) # Keep from main, ensure override=True
+
+# Function to access secrets (kept from development branch logic)
+def access_secrets():
+    secrets = {}
+    try:
+        if os.environ.get('FLASK_ENV') == 'production':
+            from google.cloud import secretmanager
+            project_id = os.environ.get('GOOGLE_CLOUD_PROJECT', 'mobilize-crm')
+            client = secretmanager.SecretManagerServiceClient()
+            
+            secret_names = ['SECRET_KEY', 'DATABASE_URL', 'GOOGLE_CLIENT_ID', 'GOOGLE_CLIENT_SECRET']
+            for name in secret_names:
+                secret_path = f"projects/{project_id}/secrets/{name}/versions/latest"
+                try:
+                    response = client.access_secret_version(request={"name": secret_path})
+                    secrets[name] = response.payload.data.decode('UTF-8')
+                except Exception as e:
+                    logging.warning(f"Could not access secret: {name}, error: {str(e)}")
+    except Exception as e:
+        logging.error(f"Error initializing secret manager: {str(e)}")
+    return secrets
 
 # Initialize extensions that aren't in extensions.py
 # (Remove this as we're using the ones from extensions.py)
@@ -49,29 +62,42 @@
 def create_app(test_config=None):
     """Create and configure the Flask application"""
     app = Flask(__name__, instance_relative_config=True)
-    
-<<<<<<< HEAD
-    # Load configuration
+
+    # Load configuration (Keep logic from development)
     env = os.getenv('FLASK_ENV', 'development')
+    secrets = access_secrets()
+
     if test_config:
-        app.config.from_object(test_config)
+        app.config.from_object(TestingConfig)
+        app.config.update(test_config) # Apply test specifics
     elif env == 'production':
-        # Production config and secrets override
         app.config.from_object(ProductionConfig)
-        secrets = access_secrets()
         app.config.update(
             SECRET_KEY=secrets.get('SECRET_KEY', app.config.get('SECRET_KEY')),
-            SQLALCHEMY_DATABASE_URI=secrets.get('DATABASE_URL') or os.environ.get('DB_CONNECTION_STRING'),
+            SQLALCHEMY_DATABASE_URI=secrets.get('DATABASE_URL', os.environ.get('DB_CONNECTION_STRING')),
+            GOOGLE_CLIENT_ID=secrets.get('GOOGLE_CLIENT_ID', os.environ.get('GOOGLE_CLIENT_ID')),
+            GOOGLE_CLIENT_SECRET=secrets.get('GOOGLE_CLIENT_SECRET', os.environ.get('GOOGLE_CLIENT_SECRET')),
         )
     elif env == 'testing':
         app.config.from_object(TestingConfig)
-    else:
-        # Development or default
+    else: # Development or default
         app.config.from_object(DevelopmentConfig)
+        # Ensure loaded .env.development values override DevelopmentConfig defaults
+        app.config.update({k: v for k, v in os.environ.items() if k in app.config})
+
+
+    # Ensure required environment variables are present, falling back to config if necessary
+    # Example: Database URI
+    if not app.config.get('SQLALCHEMY_DATABASE_URI'):
+         app.config['SQLALCHEMY_DATABASE_URI'] = os.environ.get('SQLALCHEMY_DATABASE_URI', os.environ.get('DB_CONNECTION_STRING'))
+         if not app.config['SQLALCHEMY_DATABASE_URI']:
+             app.logger.error("CRITICAL: SQLALCHEMY_DATABASE_URI is not set!")
+
+
     # Ensure SQLALCHEMY_TRACK_MODIFICATIONS is disabled
     app.config.setdefault('SQLALCHEMY_TRACK_MODIFICATIONS', False)
-=======
-    # Add a simple health check endpoint that doesn't rely on database
+
+    # --- Keep Health Check and Debug Endpoints from main ---
     @app.route('/health', methods=['GET'])
     def health_check():
         return jsonify({
@@ -79,23 +105,18 @@
             'time': datetime.datetime.now().isoformat(),
             'message': 'Basic health check passed'
         }), 200
-    
-    # Add an override endpoint to directly test database connection with hardcoded credentials
+
     @app.route('/api/direct-db-test', methods=['GET'])
     def direct_db_test():
         from sqlalchemy import create_engine, text
         import urllib.parse
-        
-        # Try multiple connection methods
         results = []
-        
         # Method 1: Standard pooler with postgres.reference username
         try:
             username1 = "postgres.fwnitauuyzxnsvgsbrzr"
-            password1 = "Fruitin2025"
+            password1 = "Fruitin2025" # Consider putting this in secrets/env
             host1 = "aws-0-us-east-1.pooler.supabase.com"
             url1 = f"postgresql://{username1}:{urllib.parse.quote_plus(password1)}@{host1}:5432/postgres?sslmode=require"
-            
             engine1 = create_engine(url1)
             with engine1.connect() as conn:
                 result = conn.execute(text("SELECT 1"))
@@ -103,14 +124,12 @@
                 results.append({"method": "standard_pooler", "status": "success", "username": username1})
         except Exception as e:
             results.append({"method": "standard_pooler", "status": "error", "username": username1, "error": str(e)})
-        
         # Method 2: Try with just 'postgres' username
         try:
             username2 = "postgres"
-            password2 = "Fruitin2025"
+            password2 = "Fruitin2025" # Consider putting this in secrets/env
             host2 = "aws-0-us-east-1.pooler.supabase.com"
             url2 = f"postgresql://{username2}:{urllib.parse.quote_plus(password2)}@{host2}:5432/postgres?sslmode=require"
-            
             engine2 = create_engine(url2)
             with engine2.connect() as conn:
                 result = conn.execute(text("SELECT 1"))
@@ -118,14 +137,12 @@
                 results.append({"method": "postgres_user", "status": "success", "username": username2})
         except Exception as e:
             results.append({"method": "postgres_user", "status": "error", "username": username2, "error": str(e)})
-        
         # Method 3: Try direct connection format
         try:
             username3 = "postgres"
-            password3 = "Fruitin2025"
+            password3 = "Fruitin2025" # Consider putting this in secrets/env
             host3 = "db.fwnitauuyzxnsvgsbrzr.supabase.co"
             url3 = f"postgresql://{username3}:{urllib.parse.quote_plus(password3)}@{host3}:5432/postgres?sslmode=require"
-            
             engine3 = create_engine(url3)
             with engine3.connect() as conn:
                 result = conn.execute(text("SELECT 1"))
@@ -133,13 +150,11 @@
                 results.append({"method": "direct_connection", "status": "success", "username": username3})
         except Exception as e:
             results.append({"method": "direct_connection", "status": "error", "username": username3, "error": str(e)})
-        
         return jsonify({
             "results": results,
             "message": "Tried multiple connection methods"
         })
-    
-    # Add another health check that includes more details
+
     @app.route('/api/health-check', methods=['GET'])
     def api_health_check():
         status = {
@@ -148,8 +163,6 @@
             'database': 'unknown',
             'environment': os.environ.get('FLASK_ENV', 'unknown')
         }
-        
-        # Try to check database connection but don't fail if it doesn't work
         try:
             with app.app_context():
                 from sqlalchemy import text
@@ -159,45 +172,28 @@
             app.logger.error(f"Database health check failed: {str(e)}")
             status['database'] = 'error'
             status['database_error'] = str(e)
-        
         return jsonify(status)
-    
-    # Add an endpoint to debug the connection string
+
     @app.route('/api/debug/db-config', methods=['GET'])
     def debug_db_config():
-        # Return masked connection string info for debugging
         db_url = os.environ.get('DATABASE_URL', 'not-set')
         db_conn = os.environ.get('DB_CONNECTION_STRING', 'not-set')
-        
-        # Mask passwords in output
         def mask_password(url):
-            if not url or url == 'not-set':
-                return url
-                
+            if not url or url == 'not-set': return url
             if '@' in url and ':' in url.split('@')[0]:
                 parts = url.split('@')
                 user_parts = parts[0].split(':')
                 return f"{user_parts[0]}:******@{parts[1]}"
             return url
-        
-        # Check if the secret was loaded correctly
         secret_db_url = 'not-loaded'
         try:
             if os.environ.get('FLASK_ENV') == 'production':
-                from google.cloud import secretmanager
-                project_id = os.environ.get('GOOGLE_CLOUD_PROJECT', 'mobilize-crm')
-                client = secretmanager.SecretManagerServiceClient()
-                name = f"projects/{project_id}/secrets/mobilize-db-url/versions/latest"
-                response = client.access_secret_version(request={"name": name})
-                secret_db_url = response.payload.data.decode('UTF-8')
-                # Mask password for security
-                secret_db_url = mask_password(secret_db_url)
+                 # (Secret manager logic kept from development - condensed for brevity)
+                 secret_db_url = secrets.get('DATABASE_URL', 'Not found in secrets')
+                 secret_db_url = mask_password(secret_db_url)
         except Exception as e:
             secret_db_url = f"Error: {str(e)}"
-        
-        # Get the actual connection string from app config
         config_db_url = mask_password(app.config.get('SQLALCHEMY_DATABASE_URI', 'not-set-in-config'))
-        
         return jsonify({
             'env': os.environ.get('FLASK_ENV', 'unknown'),
             'database_url_masked': mask_password(db_url),
@@ -206,380 +202,186 @@
             'config_db_url_masked': config_db_url,
             'using_secret_manager': os.environ.get('FLASK_ENV') == 'production'
         })
-    
-    # Load secrets from Secret Manager in production
-    secrets = access_secrets()
-    
-    # DEBUGGING: Temporarily prioritize environment variables
-    env_db_url = os.environ.get('DATABASE_URL')
-    env_db_conn = os.environ.get('DB_CONNECTION_STRING')
-    
-    # Log which source is being used
-    if env_db_url:
-        app.logger.info("Using DATABASE_URL from environment variables")
-    elif secrets.get('DATABASE_URL'):
-        app.logger.info("Using DATABASE_URL from Secret Manager")
-    else:
-        app.logger.warning("No DATABASE_URL found in environment or Secret Manager!")
-    
-    # Build a direct connection string as a fallback
-    direct_db_url = "postgresql://postgres:Fruitin2025@db.fwnitauuyzxnsvgsbrzr.supabase.co:5432/postgres?sslmode=require"
-    
-    app.config.from_mapping(
-        SECRET_KEY=secrets.get('SECRET_KEY', os.environ.get('SECRET_KEY', 'dev')),
-        DEBUG=os.environ.get('FLASK_DEBUG', 'False') == 'True',
-        # Database Configuration - OVERRIDE with direct connection if Secret Manager fails
-        SQLALCHEMY_DATABASE_URI=direct_db_url,
-        SQLALCHEMY_TRACK_MODIFICATIONS=False,
-        # Cache Configuration for session data
-        SESSION_TYPE='sqlalchemy',
-        # User Configuration
-        USER_APP_NAME="Mobilize CRM",
-        USER_ENABLE_EMAIL=True,
-        USER_ENABLE_USERNAME=False,
-        # OAuth Configuration
-        BASE_URL=os.environ.get('BASE_URL', 'http://localhost:5000'),
-        GOOGLE_CLIENT_ID=secrets.get('GOOGLE_CLIENT_ID', os.environ.get('GOOGLE_CLIENT_ID')),
-        GOOGLE_CLIENT_SECRET=secrets.get('GOOGLE_CLIENT_SECRET', os.environ.get('GOOGLE_CLIENT_SECRET')),
-        # Email Configuration
-        MAIL_SERVER=os.environ.get('MAIL_SERVER', 'smtp.gmail.com'),
-        MAIL_PORT=int(os.environ.get('MAIL_PORT', 587)),
-        MAIL_USE_TLS=os.environ.get('MAIL_USE_TLS', 'True') == 'True',
-        MAIL_USERNAME=os.environ.get('MAIL_USERNAME'),
-        MAIL_PASSWORD=os.environ.get('MAIL_PASSWORD'),
-        MAIL_DEFAULT_SENDER=os.environ.get('MAIL_DEFAULT_SENDER', 'noreply@mobilize-crm.org'),
-        # Rate Limiting Configuration
-        RATELIMIT_STRATEGY='fixed-window',
-        RATELIMIT_DEFAULT='200 per hour',
-        # Debugging options
-        DEBUG_OAUTH=os.environ.get('DEBUG_OAUTH', 'False').lower() == 'true'
-    )
->>>>>>> 2a23db81
-    
+    # --- End Health Check/Debug Endpoints ---
+
     # Enable CORS for the application
     CORS(app, resources={r"/api/*": {"origins": "*"}})
-    
-<<<<<<< HEAD
-    # Initialize Flask extensions
-    db.init_app(app)
-    migrate.init_app(app, db)
-    cors.init_app(app)
-    csrf.init_app(app)
-    limiter.init_app(app)
-    login_manager.init_app(app)
-    
-    # Set login manager settings
-    login_manager.login_view = 'auth.login'
-    login_manager.login_message_category = 'info'
-    
-    # Determine if database tables should be created (override in debug mode)
-    if app.config.get('DEBUG'):
-        skip_db_init = False
-    else:
-        skip_db_init = os.environ.get('SKIP_DB_INIT', 'True').lower() == 'true'
-    app.logger.info(f"SKIP_DB_INIT is set to: {skip_db_init}")
-    
-    # Create all database tables (if they don't exist)
-    if not skip_db_init:
-        app.logger.info("Creating database tables...")
-        with app.app_context():
-            db.create_all()
-    else:
-        app.logger.info("Skipping database initialization...")
-    
-    # Register blueprints
-    # ... existing code ...
-    
-    # Configure URL handling
-    app.url_map.strict_slashes = False
-    
-    # Initialize cache - based on config settings
-    configure_cache(app)
-    
-    # Configure secure headers with Talisman
-    csp = {
-        'default-src': [
-            "'self'",
-            'https://cdn.jsdelivr.net',
-            'https://fonts.googleapis.com',
-            'https://fonts.gstatic.com',
-        ],
-        'script-src': [
-            "'self'",
-            "'unsafe-inline'",
-            'https://cdn.jsdelivr.net',
-            'https://www.google-analytics.com',
-        ],
-        'style-src': [
-            "'self'",
-            "'unsafe-inline'",
-            'https://cdn.jsdelivr.net',
-            'https://fonts.googleapis.com',
-        ],
-        'img-src': [
-            "'self'",
-            'data:',
-            'https://www.google-analytics.com',
-        ],
-        'font-src': [
-            "'self'",
-            'data:',
-            'https://cdn.jsdelivr.net',
-            'https://fonts.gstatic.com',
-        ]
-    }
-    
-    # Only enable Talisman in production
-    if app.config.get('ENV') == 'production':
-        talisman.init_app(
-            app,
-            force_https=True,
-            content_security_policy=csp,
-            content_security_policy_nonce_in=['script-src'],
-            feature_policy={
-                'geolocation': "'none'",
-                'microphone': "'none'",
-                'camera': "'none'"
-            },
-            session_cookie_secure=True,
-            session_cookie_http_only=True
-        )
-    else:
-        # In development, still use Talisman but with less strict settings
-        talisman.init_app(
-            app,
-            force_https=False,  # No HTTPS in dev
-            content_security_policy=None,  # Disable CSP in dev for easier debugging
-            feature_policy=None,
-            session_cookie_secure=False
-        )
-    
-    # Import models to ensure they are registered with SQLAlchemy
-    from app.models import (
-        User, Contact, Person, Church, Office,
-        Task, Communication, EmailSignature, GoogleToken
-    )
-    
-    # Setup model relationships
-    with app.app_context():
-        setup_relationships()
-=======
+
     # Log the database connection string (with sensitive parts masked)
     db_url = app.config.get('SQLALCHEMY_DATABASE_URI', '')
     if db_url:
-        # Mask the password in the connection string for logging
         masked_url = db_url
         if '@' in db_url and ':' in db_url.split('@')[0]:
             prefix = db_url.split('@')[0]
             user_part = prefix.split(':')[0]
             masked_url = f"{user_part}:******@{db_url.split('@')[1]}"
         app.logger.info(f"Database URL (masked): {masked_url}")
-    
+    else:
+         app.logger.warning("SQLALCHEMY_DATABASE_URI not configured!")
+
+
+    # Initialize Flask extensions (Combined section)
     try:
-        # Initialize Flask extensions
         db.init_app(app)
         migrate.init_app(app, db)
         cors.init_app(app)
         csrf.init_app(app)
         limiter.init_app(app)
         login_manager.init_app(app)
-        
-        # Set login manager settings
+
         login_manager.login_view = 'auth.login'
         login_manager.login_message_category = 'info'
-        
-        # Check if database tables should be created
-        skip_db_init = os.environ.get('SKIP_DB_INIT', 'True').lower() == 'true'
+
+        skip_db_init = os.environ.get('SKIP_DB_INIT', 'False').lower() == 'true' or app.config.get('TESTING')
         app.logger.info(f"SKIP_DB_INIT is set to: {skip_db_init}")
-        
-        # Create all database tables (if they don't exist)
->>>>>>> 2a23db81
+
         if not skip_db_init:
-            app.logger.info("Creating database tables...")
+            app.logger.info("Attempting to create database tables...")
             with app.app_context():
                 try:
+                    # Import models here inside context if necessary
+                    from app.models import User, Contact, Person, Church, Office, Task, Communication, EmailSignature, GoogleToken, Role, Permission # etc
                     db.create_all()
-                    app.logger.info("Database tables created successfully")
+                    app.logger.info("Database tables checked/created successfully.")
+                    # Setup relationships after tables exist
+                    setup_relationships()
+                    app.logger.info("Model relationships set up.")
                 except Exception as e:
-                    app.logger.error(f"Error creating database tables: {str(e)}")
+                    app.logger.error(f"Error during DB initialization or relationship setup: {str(e)}")
         else:
-            app.logger.info("Skipping database initialization...")
-        
-        # Configure URL handling
+            app.logger.info("Skipping automatic database initialization.")
+            with app.app_context():
+                 # Still need to setup relationships even if skipping create_all
+                 setup_relationships()
+                 app.logger.info("Model relationships set up (skipped create_all)." )
+
+
         app.url_map.strict_slashes = False
-        
-        # Initialize cache - based on config settings
         configure_cache(app)
-        
-        # Ensure Firebase configuration is properly set before initializing
-        firebase_config = {
-            'projectId': os.environ.get('FIREBASE_PROJECT_ID'),
-            'apiKey': os.environ.get('FIREBASE_API_KEY'),
-            'authDomain': os.environ.get('FIREBASE_AUTH_DOMAIN'),
-            'storageBucket': os.environ.get('FIREBASE_STORAGE_BUCKET')
+
+        # Configure Talisman (Keep logic from development)
+        csp = {
+            'default-src': ["'self'", 'https://cdn.jsdelivr.net', 'https://fonts.googleapis.com', 'https://fonts.gstatic.com'],
+            'script-src': ["'self'", "'unsafe-inline'", 'https://cdn.jsdelivr.net', 'https://www.google-analytics.com'],
+            'style-src': ["'self'", "'unsafe-inline'", 'https://cdn.jsdelivr.net', 'https://fonts.googleapis.com'],
+            'img-src': ["'self'", 'data:', 'https://www.google-analytics.com'],
+            'font-src': ["'self'", 'data:', 'https://cdn.jsdelivr.net', 'https://fonts.gstatic.com']
         }
-        app.config['FIREBASE_CONFIG'] = firebase_config
-        app.logger.info(f"Setting up Firebase with project ID: {firebase_config['projectId']}")
-    
+        if env == 'production':
+            talisman.init_app(app, force_https=True, content_security_policy=csp,
+                              content_security_policy_nonce_in=['script-src'],
+                              feature_policy={'geolocation': "'none'", 'microphone': "'none'", 'camera': "'none'"},
+                              session_cookie_secure=True, session_cookie_http_only=True)
+        else:
+            talisman.init_app(app, force_https=False, content_security_policy=None,
+                              feature_policy=None, session_cookie_secure=False)
+
+
     except Exception as e:
-        app.logger.error(f"Error during application initialization: {str(e)}")
-        # Continue even if there are errors, so at least the health endpoints work
-    
+        app.logger.error(f"Error during application extension initialization: {str(e)}")
+
+
     @login_manager.user_loader
     def load_user(user_id):
+         # Ensure models are imported if called early
+        from app.models.user import User
         return User.query.get(int(user_id))
-    
-    # Initialize JWT
+
     jwt.init_app(app)
-    
-    # Initialize Firebase
-    init_firebase(app)
-    
-    # Initialize scheduler
+    init_firebase(app) # Ensure Firebase is initialized after config load
     init_scheduler(app)
-    
-    # Register API blueprints
+
+    # Register Blueprints (Keep combined logic)
     app.register_blueprint(auth_bp, url_prefix='/api/auth')
-    
-    # IMPORTANT: Also register auth blueprint with traditional /auth prefix for OAuth callbacks
     app.register_blueprint(auth_bp, url_prefix='/auth', name='auth_web')
-    
-    # Register API routes - Use the API blueprint directly to avoid double registration
     from app.routes.api.v1 import api_bp
     app.register_blueprint(api_bp, url_prefix='/api/v1')
-    
-    # Register route blueprints with their prefixes
-    url_prefixes = {
-        'dashboard': '/',  # Root URL for dashboard
-        'admin': '/admin',
-        'people': '/people',
-        'churches': '/churches',
-        'communications': '/communications',
-        'tasks': '/tasks',
-        'google_sync': '/google_sync',
-        'settings': '/settings',
-        'pipeline': '/pipeline',
-        'reports': '/reports',
-        'emails': '/emails',
-        'onboarding': '/onboarding',
-    }
-    
-    # Register all blueprints from routes/__init__.py
+    url_prefixes = { 'dashboard': '/', 'admin': '/admin', 'people': '/people', 'churches': '/churches',
+                     'communications': '/communications', 'tasks': '/tasks', 'google_sync': '/google_sync',
+                     'settings': '/settings', 'pipeline': '/pipeline', 'reports': '/reports',
+                     'emails': '/emails', 'onboarding': '/onboarding', }
     for bp in blueprints:
         prefix = url_prefixes.get(bp.name, '/' + bp.name)
         app.register_blueprint(bp, url_prefix=prefix)
-    
+
     # Register template filters and functions
     register_filters(app)
     register_template_functions(app)
-    
+
     # Context processors
     @app.context_processor
     def inject_now():
         return {'now': datetime.datetime.now()}
-    
-    # Add the csrf_token to the template context
     @app.context_processor
     def inject_csrf_token():
         return dict(csrf_token=generate_csrf())
-    
-    # Determine if we're in production
+
+    # Session Configuration (Keep logic from development)
     is_production = app.config.get('ENV') == 'production'
-    
-    try:
-        # Configure session for better cross-domain compatibility
-        # Use a longer session lifetime
-        app.config['PERMANENT_SESSION_LIFETIME'] = datetime.timedelta(days=1)
-        
-        # Configure session cookie settings
-        # Set SameSite to None to allow cross-domain cookies, but only in production
-        if is_production:
-            app.config['SESSION_COOKIE_SAMESITE'] = 'None'
-            # Session cookies must be secure when SameSite is None
-            app.config['SESSION_COOKIE_SECURE'] = True
+    app.config['PERMANENT_SESSION_LIFETIME'] = datetime.timedelta(days=1)
+    if is_production:
+        app.config['SESSION_COOKIE_SAMESITE'] = 'None'
+        app.config['SESSION_COOKIE_SECURE'] = True
+    else:
+        app.config['SESSION_COOKIE_SECURE'] = False
+        app.config['SESSION_COOKIE_SAMESITE'] = 'Lax'
+    app.config['SESSION_COOKIE_HTTPONLY'] = True
+
+    @app.before_request
+    def make_session_permanent():
+        session.permanent = True
+
+    # Error handlers (Keep combined)
+    @app.errorhandler(404)
+    def not_found_error(error): return jsonify({'error': 'Not found'}), 404
+    @app.errorhandler(500)
+    def internal_error(error):
+        db.session.rollback()
+        return jsonify({'error': 'Internal server error'}), 500
+    @app.errorhandler(401)
+    def unauthorized_error(error): return jsonify({'error': 'Unauthorized'}), 401
+    @app.errorhandler(400)
+    def bad_request_error(error): return jsonify({'error': 'Bad request'}), 400
+
+    # Setup Firebase (if configured)
+    firebase_setup(app)
+
+    # Setup pipelines and migrate contacts (Keep logic from development)
+    with app.app_context():
+        try:
+             # Ensure tables exist before pipeline setup
+            db.create_all()
+            setup_main_pipelines()
+            if not app.debug:
+                from sqlalchemy import inspect
+                inspector = inspect(db.engine)
+                if 'pipelines' in inspector.get_table_names() and 'pipeline_stages' in inspector.get_table_names():
+                    migrate_contacts_to_main_pipeline()
+                else:
+                    app.logger.warning("Skipping contact migration - required tables don't exist yet")
+            init_church_pipeline(app)
+            app.logger.info("Pipeline initialization complete")
+        except Exception as e:
+            app.logger.error(f"Error initializing pipelines: {str(e)}")
+
+    # Register template utilities
+    register_template_utilities(app)
+
+    # Register CLI commands
+    register_commands(app)
+
+    # Add stats to global context for sidebar badges
+    @app.before_request
+    def before_request():
+        """Add stats to global context for sidebar badges."""
+        if current_user.is_authenticated:
+            try:
+                from app.routes.dashboard import get_dashboard_stats
+                g.stats = get_dashboard_stats()
+            except Exception as e:
+                app.logger.error(f"Error getting dashboard stats: {str(e)}")
+                g.stats = {'people_count': 0, 'church_count': 0, 'pending_tasks': 0, 'overdue_tasks': 0, 'recent_communications': 0}
         else:
-            # For development
-            app.config['SESSION_COOKIE_SECURE'] = False
-            app.config['SESSION_COOKIE_SAMESITE'] = 'Lax'
-        
-        app.config['SESSION_COOKIE_HTTPONLY'] = True
-        
-        # Handle request before processing to make session permanent
-        @app.before_request
-        def make_session_permanent():
-            session.permanent = True
-        
-        # Error handlers
-        @app.errorhandler(404)
-        def not_found_error(error):
-            return jsonify({'error': 'Not found'}), 404
-
-        @app.errorhandler(500)
-        def internal_error(error):
-            db.session.rollback()
-            return jsonify({'error': 'Internal server error'}), 500
-
-        @app.errorhandler(401)
-        def unauthorized_error(error):
-            return jsonify({'error': 'Unauthorized'}), 401
-
-        @app.errorhandler(400)
-        def bad_request_error(error):
-            return jsonify({'error': 'Bad request'}), 400
-
-        # Setup Firebase (if configured)
-        firebase_setup(app)
-        
-        # Setup the main pipelines on startup and migrate contacts
-        with app.app_context():
-            try:
-                db.create_all()  # Create tables if they don't exist
-                setup_main_pipelines()
-                
-                # Only migrate contacts to main pipelines if not in development
-                if not app.debug:
-                    from sqlalchemy import inspect
-                    inspector = inspect(db.engine)
-                    if 'pipelines' in inspector.get_table_names() and 'pipeline_stages' in inspector.get_table_names():
-                        migrate_contacts_to_main_pipeline()
-                    else:
-                        app.logger.warning("Skipping contact migration - required tables don't exist yet")
-                
-                # Ensure all churches are in the church pipeline
-                init_church_pipeline(app)
-                
-                app.logger.info("Pipeline initialization complete")
-            except Exception as e:
-                app.logger.error(f"Error initializing pipelines: {str(e)}")
-
-        # Register template utilities
-        register_template_utilities(app)
-        
-        # Register CLI commands
-        register_commands(app)
-
-        # Add stats to global context for sidebar badges
-        @app.before_request
-        def before_request():
-            """Add stats to global context for sidebar badges."""
-            if current_user.is_authenticated:
-                try:
-                    from app.routes.dashboard import get_dashboard_stats
-                    g.stats = get_dashboard_stats()
-                except Exception as e:
-                    app.logger.error(f"Error getting dashboard stats: {str(e)}")
-                    g.stats = {
-                        'people_count': 0,
-                        'church_count': 0,
-                        'pending_tasks': 0,
-                        'overdue_tasks': 0,
-                        'recent_communications': 0
-                    }
-            else:
-                g.stats = None
-
-        return app 
-    except Exception as e:
-        app.logger.error(f"Error during application initialization: {str(e)}")
-        # Continue even if there are errors, so at least the health endpoints work
-        return app +            g.stats = None
+
+    return app