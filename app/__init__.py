import os
import logging
import datetime
from flask import Flask, jsonify, render_template, request, g, current_app, session
from flask_migrate import Migrate
from flask_cors import CORS
from flask_login import LoginManager, current_user
from flask_jwt_extended import JWTManager
from flask_wtf.csrf import generate_csrf, CSRFProtect
from dotenv import load_dotenv, find_dotenv  # Import dotenv
from app.config.config import Config, TestingConfig, ProductionConfig
from app.config.logging_config import setup_logging
from app.auth.firebase import init_firebase
from app.extensions import db, migrate, cors, login_manager, jwt, csrf, Base, limiter, talisman, configure_cache
from app.auth.routes import auth_bp
from app.routes import blueprints  # Import the list of blueprints
from app.models.user import User
from app.models.contact import Contact
from app.models.person import Person
from app.models.church import Church
from app.models.office import Office
from app.models.task import Task
from app.models.communication import Communication
from app.models.relationships import setup_relationships
from app.tasks.scheduler import init_scheduler
from app.utils.filters import register_filters, register_template_functions
from app.utils.firebase import firebase_setup
from app.utils.context_processors import register_template_utilities
from app.utils.setup_main_pipelines import setup_main_pipelines
from app.utils.migrate_contacts_to_main_pipeline import migrate_contacts_to_main_pipeline
from app.utils.ensure_church_pipeline import init_app as init_church_pipeline
from app.cli import register_commands

<<<<<<< HEAD
# Function to access secrets from Secret Manager in production
def access_secrets():
    """Access secrets from Google Cloud Secret Manager when in production"""
    secrets = {}
    
    if os.environ.get('FLASK_ENV') == 'production':
        try:
            from google.cloud import secretmanager
            
            project_id = os.environ.get('GOOGLE_CLOUD_PROJECT', 'mobilize-crm')
            client = secretmanager.SecretManagerServiceClient()
            
            # Function to access a specific secret
            def access_secret(secret_id):
                name = f"projects/{project_id}/secrets/{secret_id}/versions/latest"
                response = client.access_secret_version(request={"name": name})
                return response.payload.data.decode('UTF-8')
            
            # Access required secrets
            db_url = access_secret('mobilize-db-url')
            
            # Fix potential formatting issues with the database URL
            if db_url and not db_url.startswith('postgresql://'):
                if db_url.startswith('postgresql:'):
                    # Add missing // and ensure username is included
                    db_url = db_url.replace('postgresql:', 'postgresql://postgres.fwnitauuyzxnsvgsbrzr:')
                    
            secrets = {
                'DATABASE_URL': db_url,
                'SECRET_KEY': access_secret('mobilize-flask-secret'),
                'GOOGLE_CLIENT_ID': access_secret('mobilize-google-client-id'),
                'GOOGLE_CLIENT_SECRET': access_secret('mobilize-google-client-secret')
            }
            logging.info("Successfully loaded secrets from Secret Manager")
        except Exception as e:
            logging.error(f"Error accessing secrets from Secret Manager: {e}")
    
    return secrets
=======
# Load environment variables from .env.development
load_dotenv(find_dotenv(".env.development"))
>>>>>>> 874bece0

# Initialize extensions that aren't in extensions.py
# (Remove this as we're using the ones from extensions.py)

def create_app(test_config=None):
    """Create and configure the Flask application"""
    app = Flask(__name__, instance_relative_config=True)
    
    # Add a simple health check endpoint that doesn't rely on database
    @app.route('/health', methods=['GET'])
    def health_check():
        return jsonify({
            'status': 'ok',
            'time': datetime.datetime.now().isoformat(),
            'message': 'Basic health check passed'
        }), 200
    
    # Add an override endpoint to directly test database connection with hardcoded credentials
    @app.route('/api/direct-db-test', methods=['GET'])
    def direct_db_test():
        from sqlalchemy import create_engine, text
        import urllib.parse
        
        # Try multiple connection methods
        results = []
        
        # Method 1: Standard pooler with postgres.reference username
        try:
            username1 = "postgres.fwnitauuyzxnsvgsbrzr"
            password1 = "Fruitin2025"
            host1 = "aws-0-us-east-1.pooler.supabase.com"
            url1 = f"postgresql://{username1}:{urllib.parse.quote_plus(password1)}@{host1}:5432/postgres?sslmode=require"
            
            engine1 = create_engine(url1)
            with engine1.connect() as conn:
                result = conn.execute(text("SELECT 1"))
                row = result.fetchone()
                results.append({"method": "standard_pooler", "status": "success", "username": username1})
        except Exception as e:
            results.append({"method": "standard_pooler", "status": "error", "username": username1, "error": str(e)})
        
        # Method 2: Try with just 'postgres' username
        try:
            username2 = "postgres"
            password2 = "Fruitin2025"
            host2 = "aws-0-us-east-1.pooler.supabase.com"
            url2 = f"postgresql://{username2}:{urllib.parse.quote_plus(password2)}@{host2}:5432/postgres?sslmode=require"
            
            engine2 = create_engine(url2)
            with engine2.connect() as conn:
                result = conn.execute(text("SELECT 1"))
                row = result.fetchone()
                results.append({"method": "postgres_user", "status": "success", "username": username2})
        except Exception as e:
            results.append({"method": "postgres_user", "status": "error", "username": username2, "error": str(e)})
        
        # Method 3: Try direct connection format
        try:
            username3 = "postgres"
            password3 = "Fruitin2025"
            host3 = "db.fwnitauuyzxnsvgsbrzr.supabase.co"
            url3 = f"postgresql://{username3}:{urllib.parse.quote_plus(password3)}@{host3}:5432/postgres?sslmode=require"
            
            engine3 = create_engine(url3)
            with engine3.connect() as conn:
                result = conn.execute(text("SELECT 1"))
                row = result.fetchone()
                results.append({"method": "direct_connection", "status": "success", "username": username3})
        except Exception as e:
            results.append({"method": "direct_connection", "status": "error", "username": username3, "error": str(e)})
        
        return jsonify({
            "results": results,
            "message": "Tried multiple connection methods"
        })
    
    # Add another health check that includes more details
    @app.route('/api/health-check', methods=['GET'])
    def api_health_check():
        status = {
            'status': 'ok',
            'time': datetime.datetime.now().isoformat(),
            'database': 'unknown',
            'environment': os.environ.get('FLASK_ENV', 'unknown')
        }
        
        # Try to check database connection but don't fail if it doesn't work
        try:
            with app.app_context():
                from sqlalchemy import text
                db_result = db.session.execute(text('SELECT 1')).fetchone()
                status['database'] = 'connected' if db_result else 'error'
        except Exception as e:
            app.logger.error(f"Database health check failed: {str(e)}")
            status['database'] = 'error'
            status['database_error'] = str(e)
        
        return jsonify(status)
    
    # Add an endpoint to debug the connection string
    @app.route('/api/debug/db-config', methods=['GET'])
    def debug_db_config():
        # Return masked connection string info for debugging
        db_url = os.environ.get('DATABASE_URL', 'not-set')
        db_conn = os.environ.get('DB_CONNECTION_STRING', 'not-set')
        
        # Mask passwords in output
        def mask_password(url):
            if not url or url == 'not-set':
                return url
                
            if '@' in url and ':' in url.split('@')[0]:
                parts = url.split('@')
                user_parts = parts[0].split(':')
                return f"{user_parts[0]}:******@{parts[1]}"
            return url
        
        # Check if the secret was loaded correctly
        secret_db_url = 'not-loaded'
        try:
            if os.environ.get('FLASK_ENV') == 'production':
                from google.cloud import secretmanager
                project_id = os.environ.get('GOOGLE_CLOUD_PROJECT', 'mobilize-crm')
                client = secretmanager.SecretManagerServiceClient()
                name = f"projects/{project_id}/secrets/mobilize-db-url/versions/latest"
                response = client.access_secret_version(request={"name": name})
                secret_db_url = response.payload.data.decode('UTF-8')
                # Mask password for security
                secret_db_url = mask_password(secret_db_url)
        except Exception as e:
            secret_db_url = f"Error: {str(e)}"
        
        # Get the actual connection string from app config
        config_db_url = mask_password(app.config.get('SQLALCHEMY_DATABASE_URI', 'not-set-in-config'))
        
        return jsonify({
            'env': os.environ.get('FLASK_ENV', 'unknown'),
            'database_url_masked': mask_password(db_url),
            'db_conn_string_masked': mask_password(db_conn),
            'secret_manager_url_masked': secret_db_url,
            'config_db_url_masked': config_db_url,
            'using_secret_manager': os.environ.get('FLASK_ENV') == 'production'
        })
    
    # Load secrets from Secret Manager in production
    secrets = access_secrets()
    
    # DEBUGGING: Temporarily prioritize environment variables
    env_db_url = os.environ.get('DATABASE_URL')
    env_db_conn = os.environ.get('DB_CONNECTION_STRING')
    
    # Log which source is being used
    if env_db_url:
        app.logger.info("Using DATABASE_URL from environment variables")
    elif secrets.get('DATABASE_URL'):
        app.logger.info("Using DATABASE_URL from Secret Manager")
    else:
        app.logger.warning("No DATABASE_URL found in environment or Secret Manager!")
    
    # Build a direct connection string as a fallback
    direct_db_url = "postgresql://postgres:Fruitin2025@db.fwnitauuyzxnsvgsbrzr.supabase.co:5432/postgres?sslmode=require"
    
    app.config.from_mapping(
        SECRET_KEY=secrets.get('SECRET_KEY', os.environ.get('SECRET_KEY', 'dev')),
        DEBUG=os.environ.get('FLASK_DEBUG', 'False') == 'True',
        # Database Configuration - OVERRIDE with direct connection if Secret Manager fails
        SQLALCHEMY_DATABASE_URI=direct_db_url,
        SQLALCHEMY_TRACK_MODIFICATIONS=False,
        # Cache Configuration for session data
        SESSION_TYPE='sqlalchemy',
        # User Configuration
        USER_APP_NAME="Mobilize CRM",
        USER_ENABLE_EMAIL=True,
        USER_ENABLE_USERNAME=False,
        # OAuth Configuration
        BASE_URL=os.environ.get('BASE_URL', 'http://localhost:5000'),
        GOOGLE_CLIENT_ID=secrets.get('GOOGLE_CLIENT_ID', os.environ.get('GOOGLE_CLIENT_ID')),
        GOOGLE_CLIENT_SECRET=secrets.get('GOOGLE_CLIENT_SECRET', os.environ.get('GOOGLE_CLIENT_SECRET')),
        # Email Configuration
        MAIL_SERVER=os.environ.get('MAIL_SERVER', 'smtp.gmail.com'),
        MAIL_PORT=int(os.environ.get('MAIL_PORT', 587)),
        MAIL_USE_TLS=os.environ.get('MAIL_USE_TLS', 'True') == 'True',
        MAIL_USERNAME=os.environ.get('MAIL_USERNAME'),
        MAIL_PASSWORD=os.environ.get('MAIL_PASSWORD'),
        MAIL_DEFAULT_SENDER=os.environ.get('MAIL_DEFAULT_SENDER', 'noreply@mobilize-crm.org'),
        # Rate Limiting Configuration
        RATELIMIT_STRATEGY='fixed-window',
        RATELIMIT_DEFAULT='200 per hour',
        # Debugging options
        DEBUG_OAUTH=os.environ.get('DEBUG_OAUTH', 'False').lower() == 'true'
    )
    
    # Enable CORS for the application
    CORS(app, resources={r"/api/*": {"origins": "*"}})
    
    # Log the database connection string (with sensitive parts masked)
    db_url = app.config.get('SQLALCHEMY_DATABASE_URI', '')
    if db_url:
        # Mask the password in the connection string for logging
        masked_url = db_url
        if '@' in db_url and ':' in db_url.split('@')[0]:
            prefix = db_url.split('@')[0]
            user_part = prefix.split(':')[0]
            masked_url = f"{user_part}:******@{db_url.split('@')[1]}"
        app.logger.info(f"Database URL (masked): {masked_url}")
    
    try:
        # Initialize Flask extensions
        db.init_app(app)
        migrate.init_app(app, db)
        cors.init_app(app)
        csrf.init_app(app)
        limiter.init_app(app)
        login_manager.init_app(app)
        
        # Set login manager settings
        login_manager.login_view = 'auth.login'
        login_manager.login_message_category = 'info'
        
        # Check if database tables should be created
        skip_db_init = os.environ.get('SKIP_DB_INIT', 'True').lower() == 'true'
        app.logger.info(f"SKIP_DB_INIT is set to: {skip_db_init}")
        
        # Create all database tables (if they don't exist)
        if not skip_db_init:
            app.logger.info("Creating database tables...")
            with app.app_context():
                try:
                    db.create_all()
                    app.logger.info("Database tables created successfully")
                except Exception as e:
                    app.logger.error(f"Error creating database tables: {str(e)}")
        else:
            app.logger.info("Skipping database initialization...")
        
        # Configure URL handling
        app.url_map.strict_slashes = False
        
        # Initialize cache - based on config settings
        configure_cache(app)
        
        # Ensure Firebase configuration is properly set before initializing
        firebase_config = {
            'projectId': os.environ.get('FIREBASE_PROJECT_ID'),
            'apiKey': os.environ.get('FIREBASE_API_KEY'),
            'authDomain': os.environ.get('FIREBASE_AUTH_DOMAIN'),
            'storageBucket': os.environ.get('FIREBASE_STORAGE_BUCKET')
        }
        app.config['FIREBASE_CONFIG'] = firebase_config
        app.logger.info(f"Setting up Firebase with project ID: {firebase_config['projectId']}")
    
    except Exception as e:
        app.logger.error(f"Error during application initialization: {str(e)}")
        # Continue even if there are errors, so at least the health endpoints work
    
    @login_manager.user_loader
    def load_user(user_id):
        return User.query.get(int(user_id))
    
    # Initialize JWT
    jwt.init_app(app)
    
    # Initialize Firebase
    init_firebase(app)
    
    # Initialize scheduler
    init_scheduler(app)
    
    # Register API blueprints
    app.register_blueprint(auth_bp, url_prefix='/api/auth')
    
    # IMPORTANT: Also register auth blueprint with traditional /auth prefix for OAuth callbacks
    app.register_blueprint(auth_bp, url_prefix='/auth', name='auth_web')
    
    # Register API routes - Use the API blueprint directly to avoid double registration
    from app.routes.api.v1 import api_bp
    app.register_blueprint(api_bp, url_prefix='/api/v1')
    
    # Register route blueprints with their prefixes
    url_prefixes = {
        'dashboard': '/',  # Root URL for dashboard
        'admin': '/admin',
        'people': '/people',
        'churches': '/churches',
        'communications': '/communications',
        'tasks': '/tasks',
        'google_sync': '/google_sync',
        'settings': '/settings',
        'pipeline': '/pipeline',
        'reports': '/reports',
        'emails': '/emails',
        'onboarding': '/onboarding',
    }
    
    # Register all blueprints from routes/__init__.py
    for bp in blueprints:
        prefix = url_prefixes.get(bp.name, '/' + bp.name)
        app.register_blueprint(bp, url_prefix=prefix)
    
    # Register template filters and functions
    register_filters(app)
    register_template_functions(app)
    
    # Context processors
    @app.context_processor
    def inject_now():
        return {'now': datetime.datetime.now()}
    
    # Add the csrf_token to the template context
    @app.context_processor
    def inject_csrf_token():
        return dict(csrf_token=generate_csrf())
    
    # Determine if we're in production
    is_production = app.config.get('ENV') == 'production'
    
    try:
        # Configure session for better cross-domain compatibility
        # Use a longer session lifetime
        app.config['PERMANENT_SESSION_LIFETIME'] = datetime.timedelta(days=1)
        
        # Configure session cookie settings
        # Set SameSite to None to allow cross-domain cookies, but only in production
        if is_production:
            app.config['SESSION_COOKIE_SAMESITE'] = 'None'
            # Session cookies must be secure when SameSite is None
            app.config['SESSION_COOKIE_SECURE'] = True
        else:
            # For development
            app.config['SESSION_COOKIE_SECURE'] = False
            app.config['SESSION_COOKIE_SAMESITE'] = 'Lax'
        
        app.config['SESSION_COOKIE_HTTPONLY'] = True
        
        # Handle request before processing to make session permanent
        @app.before_request
        def make_session_permanent():
            session.permanent = True
        
        # Error handlers
        @app.errorhandler(404)
        def not_found_error(error):
            return jsonify({'error': 'Not found'}), 404

        @app.errorhandler(500)
        def internal_error(error):
            db.session.rollback()
            return jsonify({'error': 'Internal server error'}), 500

        @app.errorhandler(401)
        def unauthorized_error(error):
            return jsonify({'error': 'Unauthorized'}), 401

        @app.errorhandler(400)
        def bad_request_error(error):
            return jsonify({'error': 'Bad request'}), 400

        # Setup Firebase (if configured)
        firebase_setup(app)
        
        # Setup the main pipelines on startup and migrate contacts
        with app.app_context():
            try:
                db.create_all()  # Create tables if they don't exist
                setup_main_pipelines()
                
                # Only migrate contacts to main pipelines if not in development
                if not app.debug:
                    from sqlalchemy import inspect
                    inspector = inspect(db.engine)
                    if 'pipelines' in inspector.get_table_names() and 'pipeline_stages' in inspector.get_table_names():
                        migrate_contacts_to_main_pipeline()
                    else:
                        app.logger.warning("Skipping contact migration - required tables don't exist yet")
                
                # Ensure all churches are in the church pipeline
                init_church_pipeline(app)
                
                app.logger.info("Pipeline initialization complete")
            except Exception as e:
                app.logger.error(f"Error initializing pipelines: {str(e)}")

        # Register template utilities
        register_template_utilities(app)
        
        # Register CLI commands
        register_commands(app)

        # Add stats to global context for sidebar badges
        @app.before_request
        def before_request():
            """Add stats to global context for sidebar badges."""
            if current_user.is_authenticated:
                try:
                    from app.routes.dashboard import get_dashboard_stats
                    g.stats = get_dashboard_stats()
                except Exception as e:
                    app.logger.error(f"Error getting dashboard stats: {str(e)}")
                    g.stats = {
                        'people_count': 0,
                        'church_count': 0,
                        'pending_tasks': 0,
                        'overdue_tasks': 0,
                        'recent_communications': 0
                    }
            else:
                g.stats = None

        return app 
    except Exception as e:
        app.logger.error(f"Error during application initialization: {str(e)}")
        # Continue even if there are errors, so at least the health endpoints work
        return app <|MERGE_RESOLUTION|>--- conflicted
+++ resolved
@@ -31,49 +31,8 @@
 from app.utils.ensure_church_pipeline import init_app as init_church_pipeline
 from app.cli import register_commands
 
-<<<<<<< HEAD
-# Function to access secrets from Secret Manager in production
-def access_secrets():
-    """Access secrets from Google Cloud Secret Manager when in production"""
-    secrets = {}
-    
-    if os.environ.get('FLASK_ENV') == 'production':
-        try:
-            from google.cloud import secretmanager
-            
-            project_id = os.environ.get('GOOGLE_CLOUD_PROJECT', 'mobilize-crm')
-            client = secretmanager.SecretManagerServiceClient()
-            
-            # Function to access a specific secret
-            def access_secret(secret_id):
-                name = f"projects/{project_id}/secrets/{secret_id}/versions/latest"
-                response = client.access_secret_version(request={"name": name})
-                return response.payload.data.decode('UTF-8')
-            
-            # Access required secrets
-            db_url = access_secret('mobilize-db-url')
-            
-            # Fix potential formatting issues with the database URL
-            if db_url and not db_url.startswith('postgresql://'):
-                if db_url.startswith('postgresql:'):
-                    # Add missing // and ensure username is included
-                    db_url = db_url.replace('postgresql:', 'postgresql://postgres.fwnitauuyzxnsvgsbrzr:')
-                    
-            secrets = {
-                'DATABASE_URL': db_url,
-                'SECRET_KEY': access_secret('mobilize-flask-secret'),
-                'GOOGLE_CLIENT_ID': access_secret('mobilize-google-client-id'),
-                'GOOGLE_CLIENT_SECRET': access_secret('mobilize-google-client-secret')
-            }
-            logging.info("Successfully loaded secrets from Secret Manager")
-        except Exception as e:
-            logging.error(f"Error accessing secrets from Secret Manager: {e}")
-    
-    return secrets
-=======
 # Load environment variables from .env.development
 load_dotenv(find_dotenv(".env.development"))
->>>>>>> 874bece0
 
 # Initialize extensions that aren't in extensions.py
 # (Remove this as we're using the ones from extensions.py)
