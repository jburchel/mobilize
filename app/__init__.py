--- conflicted
+++ resolved
@@ -323,7 +323,19 @@
         app.logger.error(f"Error during application initialization: {str(e)}")
         # Continue even if there are errors, so at least the health endpoints work
     
-<<<<<<< HEAD
+    @login_manager.user_loader
+    def load_user(user_id):
+        return User.query.get(int(user_id))
+    
+    # Initialize JWT
+    jwt.init_app(app)
+    
+    # Initialize Firebase
+    init_firebase(app)
+    
+    # Initialize scheduler
+    init_scheduler(app)
+    
     # Register API blueprints
     app.register_blueprint(auth_bp, url_prefix='/api/auth')
     
@@ -371,152 +383,8 @@
     
     # Determine if we're in production
     is_production = app.config.get('ENV') == 'production'
-=======
+    
     try:
-        # Register blueprints
-        # ... existing code ...
-        
-        # Configure URL handling
-        app.url_map.strict_slashes = False
-        
-        # Initialize cache - based on config settings
-        configure_cache(app)
-        
-        # Configure secure headers with Talisman
-        csp = {
-            'default-src': [
-                "'self'",
-                'https://cdn.jsdelivr.net',
-                'https://fonts.googleapis.com',
-                'https://fonts.gstatic.com',
-            ],
-            'script-src': [
-                "'self'",
-                "'unsafe-inline'",
-                'https://cdn.jsdelivr.net',
-                'https://www.google-analytics.com',
-            ],
-            'style-src': [
-                "'self'",
-                "'unsafe-inline'",
-                'https://cdn.jsdelivr.net',
-                'https://fonts.googleapis.com',
-            ],
-            'img-src': [
-                "'self'",
-                'data:',
-                'https://www.google-analytics.com',
-            ],
-            'font-src': [
-                "'self'",
-                'data:',
-                'https://cdn.jsdelivr.net',
-                'https://fonts.gstatic.com',
-            ]
-        }
-        
-        # Only enable Talisman in production
-        if app.config.get('ENV') == 'production':
-            talisman.init_app(
-                app,
-                force_https=True,
-                content_security_policy=csp,
-                content_security_policy_nonce_in=['script-src'],
-                feature_policy={
-                    'geolocation': "'none'",
-                    'microphone': "'none'",
-                    'camera': "'none'"
-                },
-                session_cookie_secure=True,
-                session_cookie_http_only=True
-            )
-        else:
-            # In development, still use Talisman but with less strict settings
-            talisman.init_app(
-                app,
-                force_https=False,  # No HTTPS in dev
-                content_security_policy=None,  # Disable CSP in dev for easier debugging
-                feature_policy=None,
-                session_cookie_secure=False
-            )
-        
-        # Import models to ensure they are registered with SQLAlchemy
-        from app.models import (
-            User, Contact, Person, Church, Office,
-            Task, Communication, EmailSignature, GoogleToken
-        )
-        
-        # Setup model relationships
-        with app.app_context():
-            setup_relationships()
-            if not skip_db_init:
-                app.logger.info("Creating database tables again (within app context)...")
-                db.create_all()
-            else:
-                app.logger.info("Skipping database initialization within app context...")
-        
-        # Setup login manager
-        login_manager.session_protection = 'strong'
-        
-        @login_manager.user_loader
-        def load_user(user_id):
-            return User.query.get(int(user_id))
-        
-        # Initialize JWT
-        jwt.init_app(app)
-        
-        # Initialize Firebase
-        init_firebase(app)
-        
-        # Initialize scheduler
-        init_scheduler(app)
-        
-        # Register API blueprints
-        app.register_blueprint(auth_bp, url_prefix='/api/auth')
-        
-        # Register API routes - Use the API blueprint directly to avoid double registration
-        from app.routes.api.v1 import api_bp
-        app.register_blueprint(api_bp, url_prefix='/api/v1')
-        
-        # Register route blueprints with their prefixes
-        url_prefixes = {
-            'dashboard': '/',  # Root URL for dashboard
-            'admin': '/admin',
-            'people': '/people',
-            'churches': '/churches',
-            'communications': '/communications',
-            'tasks': '/tasks',
-            'google_sync': '/google_sync',
-            'settings': '/settings',
-            'pipeline': '/pipeline',
-            'reports': '/reports',
-            'emails': '/emails',
-            'onboarding': '/onboarding',
-        }
-        
-        # Register all blueprints from routes/__init__.py
-        for bp in blueprints:
-            prefix = url_prefixes.get(bp.name, '/' + bp.name)
-            app.register_blueprint(bp, url_prefix=prefix)
-        
-        # Register template filters and functions
-        register_filters(app)
-        register_template_functions(app)
-        
-        # Context processors
-        @app.context_processor
-        def inject_now():
-            return {'now': datetime.datetime.now()}
-        
-        # Add the csrf_token to the template context
-        @app.context_processor
-        def inject_csrf_token():
-            return dict(csrf_token=generate_csrf())
-        
-        # Determine if we're in production
-        is_production = app.config.get('ENV') == 'production'
->>>>>>> 09a47d2c
-
         # Configure session for better cross-domain compatibility
         # Use a longer session lifetime
         app.config['PERMANENT_SESSION_LIFETIME'] = datetime.timedelta(days=1)
